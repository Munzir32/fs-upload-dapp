<<<<<<< HEAD
# Filecoin Onchain Cloud dApp
=======
# Filecoin Synapse dApp
>>>>>>> 9e99bce1

This repo will serve with tutorial to demonstrate how to build a decentralized application (dApp) that interacts with Filecoin Synapse - a smart-contract based marketplace for storage and other services in the Filecoin ecosystem.

## Overview

This dApp showcases:
- Connecting to Filecoin networks (Mainnet/Calibration)
- Installing synapse-sdk to your project.
- Depositing funds to Synapse contracts using USDFC token.
- Uploading files to Filecoin through Synapse

## Prerequisites

- Node.js 18+ and npm
- A web3 wallet (like MetaMask)
- Basic understanding of React and TypeScript
- Get some tFIL tokens on Filecoin Calibration testnet [link to faucet](https://faucet.calibnet.chainsafe-fil.io/funds.html)
- Get some USDFC tokens on Filecoin Calibration testnet [link to faucet](https://forest-explorer.chainsafe.dev/faucet/calibnet_usdfc)

## Getting Started

1. Clone this repository:
```bash
git clone https://github.com/yourusername/fs-upload-app
cd fs-upload-app
```

2. Install dependencies:
```bash
npm install
```

3. Run the development server:
```bash
npm run dev
```

Open [http://localhost:3000](http://localhost:3000) to view the dApp.

## Key Components

### Wallet Connection
The dApp uses RainbowKit for seamless wallet connection, configured specifically for Filecoin networks:
- Filecoin Mainnet
- Filecoin Calibration (testnet)

### Query token and storage usage Balances
Shows how to:
- Get user FIL-USDFC-SynapseStorageUsage balances
- hook used to query user balances [link](https://github.com/FIL-Builders/fs-upload-dapp/blob/main/hooks/useBalances.ts)

### Pay For Storage with USDFC
Demonstrates how to:
- Pay for storage by depositing funds to Synapse contracts using USDFC token
- Handles one time payment for 10GB usage that persists 30days
- Notifies repayment if less than 10days remain for paying synapse based on current usage
- hook used to conduct a payment [link](https://github.com/FIL-Builders/fs-upload-dapp/blob/main/hooks/usePayment.ts)

### File Upload
Shows how to:
- Create a user-friendly file upload interface
- Upload file to Filecoin using synapse-sdk
- Monitor upload status
- Download filecoin from Filecoin using synapse-sdk
- hook used to upload a file [link](https://github.com/FIL-Builders/fs-upload-dapp/blob/main/hooks/useFileUpload.ts)

## Learn More

- [Filecoin synapse-sdk](https://github.com/FilOzone/synapse-sdk)
- [USDFC Token Documentation](https://docs.secured.finance/usdfc-stablecoin/getting-started)
- [Wagmi Documentation](https://wagmi.sh)
- [RainbowKit Documentation](https://www.rainbowkit.com)
- Best practices in React!
  - [Tanstack Queries](https://tanstack.com/query/latest/docs/framework/react/guides/queries)
  - [Tanstack Mutations](https://tanstack.com/query/latest/docs/framework/react/guides/mutations)

## Contributing

Contributions are welcome! Please feel free to submit a Pull Request.

## License

This project is licensed under the MIT License.<|MERGE_RESOLUTION|>--- conflicted
+++ resolved
@@ -1,8 +1,5 @@
-<<<<<<< HEAD
 # Filecoin Onchain Cloud dApp
-=======
-# Filecoin Synapse dApp
->>>>>>> 9e99bce1
+
 
 This repo will serve with tutorial to demonstrate how to build a decentralized application (dApp) that interacts with Filecoin Synapse - a smart-contract based marketplace for storage and other services in the Filecoin ecosystem.
 
